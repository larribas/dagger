--- conflicted
+++ resolved
@@ -1,10 +1,5 @@
 """Generate Workflow specifications."""
 import itertools
-<<<<<<< HEAD
-import os
-=======
-from dataclasses import dataclass, field
->>>>>>> ac625da2
 from typing import Any, Dict, List, Mapping, Sequence, Union
 
 from dagger.dag import DAG, Node
